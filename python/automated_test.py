import pytest

import math

import edt
import numpy as np
from scipy import ndimage

INTEGER_TYPES = [
  np.uint8, np.uint16, np.uint32, np.uint64,
]

TYPES_NO_BOOL = INTEGER_TYPES + [ np.float32 ]

TYPES = TYPES_NO_BOOL + [ bool ]

@pytest.mark.parametrize("dtype", TYPES)
@pytest.mark.parametrize("parallel", (1,2))
def test_one_d_simple(dtype, parallel):
  labels = np.array([ 0 ], dtype=dtype)
  result = edt.edt(labels, black_border=True, parallel=parallel)
  assert np.all(result == labels)

  result = edt.edt(labels, black_border=False, parallel=parallel)
  assert np.all(result == labels)

  labels = np.array([ 1 ], dtype=dtype)
  result = edt.edt(labels, black_border=True, parallel=parallel)
  assert np.all(result == labels)

  result = edt.edt(labels, black_border=False, parallel=parallel)
  assert np.all(result == np.array([ np.inf ]))

  labels = np.array([ 0, 1 ], dtype=dtype)
  result = edt.edt(labels, black_border=True, parallel=parallel)
  assert np.all(result == labels)

  result = edt.edt(labels, black_border=False, parallel=parallel)
  assert np.all(result == labels)

  labels = np.array([ 1, 0 ], dtype=dtype)
  result = edt.edt(labels, black_border=True, parallel=parallel)
  assert np.all(result == labels)

  result = edt.edt(labels, black_border=False, parallel=parallel)
  assert np.all(result == labels)

  labels = np.array([ 0, 1, 0 ], dtype=dtype)
  result = edt.edt(labels, black_border=True, parallel=parallel)
  assert np.all(result == labels)  

  result = edt.edt(labels, black_border=False, parallel=parallel)
  assert np.all(result == labels)  

  labels = np.array([ 0, 1, 1, 0 ], dtype=dtype)
  result = edt.edt(labels, black_border=True, parallel=parallel)
  assert np.all(result == labels)  

  result = edt.edt(labels, black_border=False, parallel=parallel)
  assert np.all(result == labels)  

def test_one_d_black_border():
  def cmp(labels, ans, types=TYPES, anisotropy=1.0):
    for dtype in types:
      print(dtype)
      labels = np.array(labels, dtype=dtype)
      ans = np.array(ans, dtype=np.float32)
      result = edt.edtsq(labels, anisotropy=anisotropy, black_border=True)
      assert np.all(result == ans)  

  cmp([], [])

  cmp([1], [1])

  cmp([5], [1])

  cmp(
    [ 0, 1, 1, 1, 0 ],
    [ 0, 1, 4, 1, 0 ]
  )

  cmp(
    [ 1, 1, 1, 1 ],
    [ 1, 4, 4, 1 ]
  )

  cmp(
    [ 1, 1, 1, 1 ],
    [ 4, 16, 16, 4 ],
    anisotropy=2.0
  )

  cmp(
    [ 1, 1, 1, 1, 1, 0, 2, 2, 2, 2, 2, 1, 1, 1, 1, 3 ],
    [ 1, 4, 9, 4, 1, 0, 1, 4, 9, 4, 1, 1, 4, 4, 1, 1 ],
    types=TYPES_NO_BOOL,
  )

def test_one_d():
  def cmp(labels, ans, types=TYPES, anisotropy=1.0):
    for dtype in types:
      print(dtype)
      labels = np.array(labels, dtype=dtype)
      ans = np.array(ans, dtype=np.float32)
      result = edt.edtsq(labels, anisotropy=anisotropy, black_border=False)
      assert np.all(result == ans)  

  inf = np.inf

  cmp([], [])

  cmp([1], [inf])

  cmp([5], [inf])

  cmp(
    [ 0, 1, 1, 1, 0 ],
    [ 0, 1, 4, 1, 0 ]
  )

  cmp(
    [ 0, 1, 1, 1,  1 ],
    [ 0, 1, 4, 9, 16 ]
  )

  cmp(
    [  1, 1, 1, 1, 0 ],
    [ 16, 9, 4, 1, 0 ]
  )

  cmp(
    [ 1, 1, 1, 1 ],
    [ inf, inf, inf, inf ]
  )

  cmp(
    [ 1, 1, 1, 1 ],
    [ inf, inf, inf, inf ],
    anisotropy=2.0
  )

  cmp(
    [  1,  1, 1, 1, 1, 0, 2, 2, 2, 2, 2, 1, 1, 1, 1, 3 ],
    [ 25, 16, 9, 4, 1, 0, 1, 4, 9, 4, 1, 1, 4, 4, 1, 1 ],
    types=TYPES_NO_BOOL,
  )

def test_1d_scipy_comparison():
  for _ in range(20):
    randos = np.random.randint(0, 2, size=(100), dtype=np.uint32)
    labels = np.zeros( (randos.shape[0] + 2,), dtype=np.uint32)
    # Scipy requires zero borders
    labels[1:-1] = randos

    print("INPUT")
    print(labels)

    print("MLAEDT")
    mlaedt_result_bb = edt.edt(labels, black_border=True)
    mlaedt_result = edt.edt(labels, black_border=True)
    print(mlaedt_result)

    print("SCIPY")
    scipy_result = ndimage.distance_transform_edt(labels)
    print(scipy_result)

    assert np.all( np.abs(scipy_result - mlaedt_result) < 0.000001 )
    assert np.all( np.abs(scipy_result - mlaedt_result_bb) < 0.000001 )

def test_1d_scipy_comparison_no_border():
  for _ in range(20):
    randos = np.random.randint(0, 2, size=(100), dtype=np.uint32)
    labels = np.zeros( (randos.shape[0] + 2,), dtype=np.uint32)

    print("INPUT")
    print(labels)

    print("MLAEDT")
    mlaedt_result = edt.edt(labels, black_border=False)
    print(mlaedt_result)

    print("SCIPY")
    scipy_result = ndimage.distance_transform_edt(labels)
    print(scipy_result)

    assert np.all( np.abs(scipy_result - mlaedt_result) < 0.000001 )

def test_two_d_ident_no_border():  
  def cmp(labels, ans, types=TYPES, anisotropy=(1.0, 1.0)):
    for dtype in types:
      print(dtype)
      labels = np.array(labels, dtype=dtype)
      ans = np.array(ans, dtype=np.float32)
      result = edt.edtsq(labels, anisotropy=anisotropy, black_border=False)
      assert np.all(result == ans)  

  I = np.inf

  cmp([[]], [[]])
  cmp([[0]], [[0]])
  cmp([[1]], [[I]])
  cmp([[1, 0], [0, 1]], [[1, 0], [0, 1]])

  cmp([[1, 1], [1, 1]], [[I, I], [I, I]])

  cmp(
    [[1, 1, 1, 1, 1], [1, 1, 1, 1, 1]], 
    [[I, I, I, I, I], [I, I, I, I, I]]
  )


def test_two_d_ident_black_border():  
  def cmp(labels, ans, types=TYPES, anisotropy=(1.0, 1.0)):
    for dtype in types:
      print(dtype)
      labels = np.array(labels, dtype=dtype)
      ans = np.array(ans, dtype=np.float32)
      result = edt.edtsq(labels, anisotropy=anisotropy, black_border=True)
      assert np.all(result == ans)  

  cmp([[]], [[]])
  cmp([[0]], [[0]])
  cmp([[1]], [[1]])
  cmp([[1, 1], [1, 1]], [[1, 1], [1, 1]])
  cmp([[1, 0], [0, 1]], [[1, 0], [0, 1]])
  
  cmp(
    [[1, 1, 1, 1, 1], [1, 1, 1, 1, 1]], 
    [[1, 1, 1, 1, 1], [1, 1, 1, 1, 1]]
  )

def test_two_d():  
  def cmp(labels, ans, types=TYPES, anisotropy=(1.0, 1.0)):
    for parallel in (1,2):
      for dtype in types:
        print(dtype)
        labels = np.array(labels, dtype=dtype)
        ans = np.array(ans, dtype=np.float32)
        result = edt.edtsq(
          labels, anisotropy=anisotropy, 
          black_border=True, parallel=parallel
        )
        print(result)
        assert np.all(result == ans)  

  cmp(
    [
      [ 1, 1, 1, 1, 1 ], 
      [ 1, 1, 1, 1, 1 ], 
      [ 1, 1, 1, 1, 1 ], 
      [ 1, 1, 1, 1, 1 ], 
      [ 1, 1, 1, 1, 1 ], 
    ], 
    [
      [ 1, 1, 1, 1, 1 ], 
      [ 1, 4, 4, 4, 1 ], 
      [ 1, 4, 9, 4, 1 ], 
      [ 1, 4, 4, 4, 1 ], 
      [ 1, 1, 1, 1, 1 ], 
    ]
  )

  cmp(
    [
      [ 1, 1, 1, 1, 1 ], 
      [ 1, 1, 1, 1, 1 ], 
      [ 1, 1, 1, 1, 1 ], 
      [ 1, 1, 1, 1, 1 ], 
      [ 1, 1, 1, 1, 1 ], 
    ], 
    [
      [  25,  25,  25,  25,  25 ], 
      [  36, 100, 100, 100,  36 ], 
      [  36, 144, 225, 144,  36 ], 
      [  36, 100, 100, 100,  36 ], 
      [  25,  25,  25,  25,  25 ], 
    ],
    anisotropy=(5.0, 6.0)
  )

  cmp(
    [
      [ 1, 1, 1, 1, 1 ], 
      [ 1, 1, 1, 1, 1 ], 
      [ 1, 1, 0, 1, 1 ], 
      [ 1, 1, 1, 1, 1 ], 
      [ 1, 1, 1, 1, 1 ], 
    ], 
    [
      [ 1, 1, 1, 1, 1 ], 
      [ 1, 2, 1, 2, 1 ], 
      [ 1, 1, 0, 1, 1 ], 
      [ 1, 2, 1, 2, 1 ], 
      [ 1, 1, 1, 1, 1 ], 
    ]
  )

  cmp(
    [
      [ 1, 1, 1, 1, 1 ], 
      [ 1, 1, 1, 1, 1 ], 
      [ 1, 1, 2, 1, 1 ], 
      [ 1, 1, 1, 1, 1 ], 
      [ 1, 1, 1, 1, 1 ], 
    ], 
    [
      [ 1, 1, 1, 1, 1 ], 
      [ 1, 2, 1, 2, 1 ], 
      [ 1, 1, 1, 1, 1 ], 
      [ 1, 2, 1, 2, 1 ], 
      [ 1, 1, 1, 1, 1 ], 
    ],
    types=TYPES_NO_BOOL
  )
  
  cmp(
    [
      [ 1, 1, 1, 1, 1, 1 ], 
      [ 1, 1, 1, 1, 1, 1 ], 
      [ 1, 1, 1, 1, 1, 1 ], 
      [ 2, 2, 2, 2, 2, 2 ], 
      [ 2, 2, 2, 2, 2, 2 ], 
      [ 2, 2, 2, 2, 2, 2 ], 
    ], 
    [
      [ 1, 1, 1, 1, 1, 1 ], 
      [ 1, 4, 4, 4, 4, 1 ], 
      [ 1, 1, 1, 1, 1, 1 ],
      [ 1, 1, 1, 1, 1, 1 ], 
      [ 1, 4, 4, 4, 4, 1 ], 
      [ 1, 1, 1, 1, 1, 1 ], 
    ],
    types=TYPES_NO_BOOL
  )

  labels = np.ones( (6, 5), dtype=np.uint32)
  labels[3:,:] = 2 # rows 3-6 = 2

  cmp(labels, [
      [ 1, 1, 1, 1, 1 ], 
      [ 1, 4, 4, 4, 1 ], 
      [ 1, 1, 1, 1, 1 ],
      [ 1, 1, 1, 1, 1 ],
      [ 1, 4, 4, 4, 1 ], 
      [ 1, 1, 1, 1, 1 ], 
    ],
    types=TYPES_NO_BOOL
  )

  labels = np.ones( (5, 6), dtype=np.uint32)
  labels[3:,:] = 2 # rows 4-5 = 2

  cmp(labels, 
    [
      [ 1, 1, 1, 1, 1, 1 ], 
      [ 1, 4, 4, 4, 4, 1 ], 
      [ 1, 1, 1, 1, 1, 1 ], 
      [ 1, 1, 1, 1, 1, 1 ],
      [ 1, 1, 1, 1, 1, 1 ], 
    ],
    types=TYPES_NO_BOOL
  )

  labels = np.ones( (7, 7), dtype=np.uint32)
  labels[0,:] = 0 
  labels[1:3,:] = 1 
  labels[3:,:] = 2 
  labels[5,5] = 3

  cmp(labels, 
    [
      [ 0, 0, 0, 0, 0, 0, 0 ], 
      [ 1, 1, 1, 1, 1, 1, 1 ], 
      [ 1, 1, 1, 1, 1, 1, 1 ], 
      [ 1, 1, 1, 1, 1, 1, 1 ], 
      [ 1, 4, 4, 4, 2, 1, 1 ], 
      [ 1, 4, 4, 4, 1, 1, 1 ], 
      [ 1, 1, 1, 1, 1, 1, 1 ], 
    ],
    types=TYPES_NO_BOOL
  )

def test_2d_scipy_comparison_black_border():
  for dtype in INTEGER_TYPES:
    print(dtype)
    randos = np.random.randint(0, 2, size=(3, 3), dtype=dtype)
    labels = np.zeros( (randos.shape[0] + 2, randos.shape[1] + 2), dtype=dtype)
    # Scipy requires zero borders
    labels[1:-1,1:-1] = randos

    print("INPUT")
    print(labels)

    print("MLAEDT")
    mlaedt_result = edt.edt(labels, black_border=False)
    # mlaedt_result_bb = edt.edt(labels, black_border=True)
    print(mlaedt_result)

    print("SCIPY")
    scipy_result = ndimage.distance_transform_edt(labels)
    print(scipy_result)

    assert np.all( np.abs(scipy_result - mlaedt_result) < 0.000001 )
    # assert np.all( np.abs(scipy_result - mlaedt_result_bb) < 0.000001 )

def test_2d_scipy_comparison():
  for _ in range(20):
    for parallel in (1,2):
      for dtype in (np.uint32, bool):
        randos = np.random.randint(0, 2, size=(5, 5), dtype=dtype)
        labels = np.zeros( (randos.shape[0] + 2, randos.shape[1] + 2), dtype=dtype)

        print("INPUT")
        print(labels)

        print("MLAEDT")
        mlaedt_result = edt.edt(labels, black_border=False, parallel=parallel)
        print(mlaedt_result)

        print("SCIPY")
        scipy_result = ndimage.distance_transform_edt(labels)
        print(scipy_result)

        assert np.all( np.abs(scipy_result - mlaedt_result) < 0.000001 )

def test_three_d():  
  def cmp(labels, ans, types=TYPES, anisotropy=(1.0, 1.0, 1.0)):
    for parallel in (1,2):
      for dtype in types:
        print(dtype, anisotropy)
        labels = np.array(labels, dtype=dtype)
        ans = np.array(ans, dtype=np.float32)
        print(labels)
        print(ans)
        result = edt.edtsq(
          labels, anisotropy=anisotropy, 
          black_border=True, order='C', 
          parallel=parallel
        )
        assert np.all(result.T == ans) # written in human understandable order so needs transpose 

  cmp([[[]]], [[[]]])
  cmp([[[0]]], [[[0]]])
  cmp([[[1]]], [[[1]]])
  cmp([[[5]]], [[[1]]])

  cmp([
    [
      [1, 1, 1], 
      [1, 1, 1],
      [1, 1, 1]
    ],
    [
      [1, 1, 1], 
      [1, 1, 1],
      [1, 1, 1]
    ],
    [
      [1, 1, 1], 
      [1, 1, 1],
      [1, 1, 1]
    ],
  ], 
  [
    [
      [1, 1, 1], 
      [1, 1, 1],
      [1, 1, 1]
    ],
    [
      [1, 1, 1], 
      [1, 4, 1],
      [1, 1, 1]
    ],
    [
      [1, 1, 1], 
      [1, 1, 1],
      [1, 1, 1]
    ],
  ])


  cmp([
    [
      [1, 1, 1], 
      [1, 1, 1],
      [1, 1, 1]
    ],
    [
      [1, 1, 1], 
      [1, 1, 1],
      [1, 1, 1]
    ],
    [
      [1, 1, 1], 
      [1, 1, 1],
      [1, 1, 1]
    ],
  ], 
  [
    [
      [16, 16, 16], 
      [16, 16, 16],
      [16, 16, 16]
    ],
    [
      [16, 16, 16], 
      [16, 64, 16],
      [16, 16, 16]
    ],
    [
      [16, 16, 16], 
      [16, 16, 16],
      [16, 16, 16]
    ],
  ], anisotropy=(4,4,4))

  cmp([
    [
      [1, 1, 1], 
      [1, 1, 1],
      [1, 1, 1]
    ],
    [
      [1, 1, 1], 
      [1, 1, 1],
      [1, 1, 1]
    ],
    [
      [1, 1, 1], 
      [1, 1, 1],
      [1, 1, 1]
    ],
  ], 
  [
    [
      [25, 25, 25], 
      [25, 25, 25],
      [25, 25, 25]
    ],
    [
      [36, 36, 36], 
      [36,100, 36],
      [36, 36, 36]
    ],
    [
      [25, 25, 25], 
      [25, 25, 25],
      [25, 25, 25]
    ],
  ], anisotropy=(6,6,5))

<<<<<<< HEAD

def test_3d_scipy_comparison():
  for _ in range(20):
    for parallel in (1,2):
      for dtype in (np.uint32, bool):
        for order in ('C', 'F'):
          randos = np.random.randint(0, 2, size=(100, 100, 100), dtype=dtype)
          labels = np.zeros( (randos.shape[0] + 2, randos.shape[1] + 2, randos.shape[2] + 2), dtype=dtype, order=order)
          # Scipy requires zero borders
          labels[1:-1,1:-1,1:-1] = randos
=======
@pytest.mark.parametrize("order", ("C", "F"))
@pytest.mark.parametrize("parallel", (1,2))
@pytest.mark.parametrize("dtype", (np.uint32, bool))
def test_3d_scipy_comparison(dtype, parallel, order):
  for _ in range(5):
    randos = np.random.randint(0, 2, size=(100, 100, 100), dtype=dtype)
    labels = np.zeros( (randos.shape[0] + 2, randos.shape[1] + 2, randos.shape[2] + 2), dtype=dtype, order=order)
    # Scipy requires zero borders
    labels[1:-1,1:-1,1:-1] = randos
>>>>>>> f97bf541

    print("INPUT")
    print(labels)

    print("MLAEDT")
    mlaedt_result = edt.edt(labels, black_border=False, order=order, parallel=parallel)
    print(mlaedt_result)

    print("SCIPY")
    scipy_result = ndimage.distance_transform_edt(labels)
    print(scipy_result)

    print("DIFF")
    print(np.abs(scipy_result == mlaedt_result))
    print(np.max(np.abs(scipy_result - mlaedt_result)))

    assert np.all( np.abs(scipy_result - mlaedt_result) < 0.000001 )

def test_non_mutation_2d():
  """
  This example helped debug the error 
  caused by reading/writing to the same array.
  """
  x = np.array(
  [
   [  True, False,  True,  True,  ],
   [ False,  True,  True,  True,  ],
   [ False,  True,  True,  True,  ],
   [  True,  True,  True,  True,  ],
   [ False,  True,  True,  True,  ],], dtype=bool)
 
  compare_scipy_edt(x)

def test_dots(numdots=5, N=100, radius=20):
  img = np.zeros((N, N), dtype=bool)
  locations=np.random.randint(0, N-1, size=(numdots, 2), dtype=int)
  xx,yy = np.meshgrid(range(N), range(N), indexing='xy')

  for loc in locations:
    dx = xx - loc[0]
    dy = yy - loc[1]
    d = np.sqrt(dx ** 2 + dy ** 2)
    img[d <= radius] = True

  img[ :, 0] = 0
  img[ 0, :] = 0
  img[-1, :] = 0
  img[ :,-1] = 0

  compare_scipy_edt(img)

def compare_scipy_edt(labels):
  print("INPUT", labels.shape)
  print(labels)

  print("MLAEDT")
  mlaedt_result = edt.edt(labels, black_border=False)
  print(mlaedt_result)

  print("SCIPY")
  scipy_result = ndimage.distance_transform_edt(labels)
  print(scipy_result)

  print("DIFF")
  print(np.abs(scipy_result - mlaedt_result) < 0.000001)
  print("MAX Diff")
  print(np.max(np.abs(scipy_result - mlaedt_result)))

  assert np.all( np.abs(scipy_result - mlaedt_result) < 0.000001 )

def test_2d_even_anisotropy():
  labels = np.zeros( (15,15), dtype=bool, order='F')
  labels[2:12, 2:12] = True
  img = edt.edt(labels, anisotropy=(1,1), order='F')
  for i in range(1, 150):
    w = float(i)
    aimg = edt.edt(labels, anisotropy=(w, w))
    assert np.all(w * img == aimg)

def test_3d_even_anisotropy():
  labels = np.zeros( (15,15,15), dtype=bool, order='F')
  labels[2:12, 2:12, 5:10] = True
  img = edt.edt(labels, anisotropy=(1,1,1))
  for parallel in (1,2):
    for i in range(1, 150):
      w = float(i)
      aimg = edt.edt(labels, anisotropy=(w, w, w), parallel=parallel)
      assert np.all(w * img == aimg)

def test_2d_lopsided():
  def gen(x, y, order):
    x = np.zeros((x, y), dtype=np.uint32, order=order)
    x[0:25,5:50] = 3
    x[25:50,5:50] = 1
    x[60:110,5:50] = 2
    return x

  sizes = [
    (150, 150),
    (150,  75),
    (75,  150),
  ]

  for size in sizes:
    cres = edt.edt(gen(size[0], size[1], 'C'), order='C')
    fres = edt.edt(gen(size[0], size[1], 'F'), order='F')

    print(size)
    assert np.all(cres[:] == fres[:])

@pytest.mark.parametrize("size", [ (150, 150), (150, 75), (75, 150)])
def test_2d_lopsided_anisotropic(size):
  def gen(x, y, order):
    x = np.zeros((x, y), dtype=np.uint32, order=order)
    x[0:25,5:50] = 3
    x[25:50,5:50] = 1
    x[60:110,5:50] = 2
    return x

  cres = edt.edt(gen(size[0], size[1], 'C'), anisotropy=(2,3), order='C')
  fres = edt.edt(gen(size[0], size[1], 'F'), anisotropy=(2,3), order='F')
  assert np.all(np.isclose(cres, fres))

@pytest.mark.parametrize("size", [     
    (150, 150, 150),
    (150,  75,  23),
    (75,  150,  37),
])
def test_3d_lopsided(size):
  def gen(x, y, z, order):
    x = np.zeros((x, y, z), dtype=np.uint32, order=order)
    x[ 0:25,  5:50, 0:25] = 3
    x[25:50,  5:50, 0:25] = 1
    x[60:110, 5:50, 0:25] = 2
    return x

  cres = edt.edt(gen(size[0], size[1], size[2], 'C'), order='C')
  fres = edt.edt(gen(size[0], size[1], size[2], 'F'), order='F')
  assert np.all(np.isclose(cres, fres))

def test_3d_high_anisotropy():
  shape = (256, 256, 256)
  anisotropy = (1000000, 1200000, 40)

  labels = np.ones( shape, dtype=np.uint8)
  labels[0, 0, 0] = 0
  labels[-1, -1, -1] = 0

  resedt = edt.edt(labels, anisotropy=anisotropy, black_border=False)

  mx = np.max(resedt)
  assert np.isfinite(mx)
  assert mx <= (1e6 * 256) ** 2 + (1e6 * 256) ** 2 + (666 * 256) ** 2

  resscipy = ndimage.distance_transform_edt(labels, sampling=anisotropy)
  resscipy[ resscipy == 0 ] = 1
  resedt[ resedt == 0 ] = 1
  ratio = np.abs(resscipy / resedt)
  assert np.all(ratio < 1.000001) and np.all(ratio > 0.999999)

def test_all_inf():
  shape = (128, 128, 128)
  labels = np.ones( shape, dtype=np.uint8)
  res = edt.edt(labels, black_border=False, anisotropy=(1,1,1))
  assert np.all(res == np.inf)

def test_numpy_anisotropy():
  labels = np.zeros(shape=(128, 128, 128), dtype=np.uint32)
  labels[1:-1,1:-1,1:-1] = 1

  resolution = np.array([4,4,40])
  res = edt.edtsq(labels, anisotropy=resolution)

<<<<<<< HEAD
def test_voxel_connectivity_graph_2d():
  labels = np.array([
    [1, 1, 1, 1, 1, 1],
    [1, 1, 1, 1, 1, 1],
    [1, 1, 1, 1, 1, 1],
    [1, 1, 1, 1, 1, 1],
    [1, 1, 1, 1, 1, 1],
  ])

  omni = 0b111111
  noxf = 0b111110
  noxb = 0b111101

  graph = np.array([
    [omni, omni, omni, omni, omni, omni],
    [omni, omni, omni, omni, omni, omni],
    [omni, omni, omni, omni, omni, omni],
    [omni, omni, omni, omni, omni, omni],
    [omni, omni, omni, omni, omni, omni],
  ], dtype=np.uint8)

  dt = edt.edt(labels, voxel_graph=graph)
  assert np.all(dt == np.inf)

  dt = edt.edt(labels, voxel_graph=graph, black_border=True)
  assert np.all(dt == np.array([
    [0.5, 0.5, 0.5, 0.5, 0.5, 0.5],
    [0.5, 1.5, 1.5, 1.5, 1.5, 0.5],
    [0.5, 1.5, 2.5, 2.5, 1.5, 0.5],
    [0.5, 1.5, 1.5, 1.5, 1.5, 0.5],
    [0.5, 0.5, 0.5, 0.5, 0.5, 0.5]
  ]))

  graph = np.array([
    [omni, omni, omni, omni, omni, omni],
    [omni, omni, omni, omni, omni, omni],
    [omni, omni, noxf, noxb, omni, omni],
    [omni, omni, omni, omni, omni, omni],
    [omni, omni, omni, omni, omni, omni],
  ], dtype=np.uint8, order="C")
  dt = edt.edt(labels, voxel_graph=graph, black_border=True)

  ans = np.array([
    [1,        1,        1,        1,        1,        1],
    [1,        1.8027756,1.118034, 1.118034, 1.8027756,1],
    [1,        1.5,      0.5,      0.5,      1.5,      1],
    [1,        1.8027756,1.118034, 1.118034, 1.8027756,1],
    [1,        1,        1,        1,        1,        1]
  ])
  assert np.all(np.abs(dt - ans)) < 0.000002

  graph = np.asfortranarray(graph)
  dt = edt.edt(labels, voxel_graph=graph, black_border=True)
  assert np.all(np.abs(dt - ans)) < 0.000002

=======
def test_small_anisotropy():
  d = np.array([
    [True, True ], 
    [True, False],
  ])
  res = edt.edt(d, anisotropy=[0.5, 0.5], black_border=False)

  assert np.all(np.isclose(res, [[np.sqrt(2) / 2, 0.5],[0.5, 0.0]]))

@pytest.mark.parametrize("weight", [
  0.0000001, 0.000001, 0.00001, 0.0001, 0.001, 0.01, 0.1, 
  1., 10., 100., 1000., 10000., 100000., 1000000., 10000000., 100000000.
])
def test_anisotropy_range(weight):
  img = np.ones((100,97,99), dtype=np.uint8)
  img[0,0,0] = 0

  res = edt.edt(img, anisotropy=(weight, weight, weight), black_border=False)

  sx = weight * (img.shape[0] - 1)
  sy = weight * (img.shape[1] - 1)
  sz = weight * (img.shape[2] - 1)

  max_val = res[99, 96, 98]
  expected = math.sqrt(sx*sx + sy*sy + sz*sz)

  assert math.isclose(expected, max_val, rel_tol=0.000001)
>>>>>>> f97bf541

<|MERGE_RESOLUTION|>--- conflicted
+++ resolved
@@ -550,18 +550,6 @@
     ],
   ], anisotropy=(6,6,5))
 
-<<<<<<< HEAD
-
-def test_3d_scipy_comparison():
-  for _ in range(20):
-    for parallel in (1,2):
-      for dtype in (np.uint32, bool):
-        for order in ('C', 'F'):
-          randos = np.random.randint(0, 2, size=(100, 100, 100), dtype=dtype)
-          labels = np.zeros( (randos.shape[0] + 2, randos.shape[1] + 2, randos.shape[2] + 2), dtype=dtype, order=order)
-          # Scipy requires zero borders
-          labels[1:-1,1:-1,1:-1] = randos
-=======
 @pytest.mark.parametrize("order", ("C", "F"))
 @pytest.mark.parametrize("parallel", (1,2))
 @pytest.mark.parametrize("dtype", (np.uint32, bool))
@@ -571,7 +559,6 @@
     labels = np.zeros( (randos.shape[0] + 2, randos.shape[1] + 2, randos.shape[2] + 2), dtype=dtype, order=order)
     # Scipy requires zero borders
     labels[1:-1,1:-1,1:-1] = randos
->>>>>>> f97bf541
 
     print("INPUT")
     print(labels)
@@ -745,7 +732,6 @@
   resolution = np.array([4,4,40])
   res = edt.edtsq(labels, anisotropy=resolution)
 
-<<<<<<< HEAD
 def test_voxel_connectivity_graph_2d():
   labels = np.array([
     [1, 1, 1, 1, 1, 1],
@@ -801,7 +787,6 @@
   dt = edt.edt(labels, voxel_graph=graph, black_border=True)
   assert np.all(np.abs(dt - ans)) < 0.000002
 
-=======
 def test_small_anisotropy():
   d = np.array([
     [True, True ], 
@@ -829,5 +814,5 @@
   expected = math.sqrt(sx*sx + sy*sy + sz*sz)
 
   assert math.isclose(expected, max_val, rel_tol=0.000001)
->>>>>>> f97bf541
-
+
+
